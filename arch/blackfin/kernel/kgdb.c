--- conflicted
+++ resolved
@@ -9,13 +9,6 @@
 #include <linux/ptrace.h>		/* for linux pt_regs struct */
 #include <linux/kgdb.h>
 #include <linux/uaccess.h>
-<<<<<<< HEAD
-#include <asm/system.h>
-#include <asm/traps.h>
-#include <asm/blackfin.h>
-#include <asm/dma.h>
-=======
->>>>>>> 6be32571
 
 void pt_regs_to_gdb_regs(unsigned long *gdb_regs, struct pt_regs *regs)
 {
