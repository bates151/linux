--- conflicted
+++ resolved
@@ -39,14 +39,9 @@
 {
 	omap_serial_init();
 	omap_sdrc_init(NULL, NULL);
-<<<<<<< HEAD
-	omap_board_config = ti8168_evm_config;
-	omap_board_config_size = ARRAY_SIZE(ti8168_evm_config);
-=======
 	omap_board_config = ti81xx_evm_config;
 	omap_board_config_size = ARRAY_SIZE(ti81xx_evm_config);
 	usb_musb_init(&musb_board_data);
->>>>>>> 421b759b
 }
 
 MACHINE_START(TI8168EVM, "ti8168evm")
@@ -55,8 +50,6 @@
 	.map_io		= ti81xx_map_io,
 	.init_early	= ti81xx_init_early,
 	.init_irq	= ti81xx_init_irq,
-<<<<<<< HEAD
-=======
 	.timer		= &omap3_timer,
 	.init_machine	= ti81xx_evm_init,
 	.restart	= omap_prcm_restart,
@@ -68,7 +61,6 @@
 	.map_io		= ti81xx_map_io,
 	.init_early	= ti81xx_init_early,
 	.init_irq	= ti81xx_init_irq,
->>>>>>> 421b759b
 	.timer		= &omap3_timer,
 	.init_machine	= ti81xx_evm_init,
 	.restart	= omap_prcm_restart,
