/*
 *  arch/arm/mach-pxa/include/mach/hardware.h
 *
 *  Author:	Nicolas Pitre
 *  Created:	Jun 15, 2001
 *  Copyright:	MontaVista Software Inc.
 *
 * This program is free software; you can redistribute it and/or modify
 * it under the terms of the GNU General Public License version 2 as
 * published by the Free Software Foundation.
 */

#ifndef __ASM_ARCH_HARDWARE_H
#define __ASM_ARCH_HARDWARE_H

/*
 * We requires absolute addresses.
 */
#define PCIO_BASE		0

/*
 * Workarounds for at least 2 errata so far require this.
 * The mapping is set in mach-pxa/generic.c.
 */
#define UNCACHED_PHYS_0		0xff000000
#define UNCACHED_ADDR		UNCACHED_PHYS_0

/*
 * Intel PXA2xx internal register mapping:
 *
 * 0x40000000 - 0x41ffffff <--> 0xf2000000 - 0xf3ffffff
 * 0x44000000 - 0x45ffffff <--> 0xf4000000 - 0xf5ffffff
 * 0x48000000 - 0x49ffffff <--> 0xf6000000 - 0xf7ffffff
 * 0x4c000000 - 0x4dffffff <--> 0xf8000000 - 0xf9ffffff
 * 0x50000000 - 0x51ffffff <--> 0xfa000000 - 0xfbffffff
 * 0x54000000 - 0x55ffffff <--> 0xfc000000 - 0xfdffffff
 * 0x58000000 - 0x59ffffff <--> 0xfe000000 - 0xffffffff
 *
 * Note that not all PXA2xx chips implement all those addresses, and the
 * kernel only maps the minimum needed range of this mapping.
 */
#define io_p2v(x) (0xf2000000 + ((x) & 0x01ffffff) + (((x) & 0x1c000000) >> 1))
#define io_v2p(x) (0x3c000000 + ((x) & 0x01ffffff) + (((x) & 0x0e000000) << 1))

#ifndef __ASSEMBLY__

# define __REG(x)	(*((volatile u32 *)io_p2v(x)))

/* With indexed regs we don't want to feed the index through io_p2v()
   especially if it is a variable, otherwise horrible code will result. */
# define __REG2(x,y)	\
	(*(volatile u32 *)((u32)&__REG(x) + (y)))

# define __PREG(x)	(io_v2p((u32)&(x)))

#else

# define __REG(x)	io_p2v(x)
# define __PREG(x)	io_v2p(x)

#endif

#ifndef __ASSEMBLY__

<<<<<<< HEAD
#include <asm/cputype.h>

=======
/*
 *   CPU     Stepping     CPU_ID         JTAG_ID
 *
 *  PXA210	B0	0x69052922	0x2926C013
 *  PXA210	B1	0x69052923	0x3926C013
 *  PXA210	B2	0x69052924	0x4926C013
 *  PXA210	C0	0x69052D25	0x5926C013
 *
 *  PXA250	A0	0x69052100	0x09264013
 *  PXA250	A1	0x69052101	0x19264013
 *  PXA250	B0	0x69052902	0x29264013
 *  PXA250	B1	0x69052903	0x39264013
 *  PXA250	B2	0x69052904	0x49264013
 *  PXA250	C0	0x69052D05	0x59264013
 *
 *  PXA255	A0	0x69052D06	0x69264013
 *
 *  PXA26x	A0	0x69052903	0x39264013
 *  PXA26x	B0	0x69052D05	0x59264013
 *
 *  PXA27x	A0	0x69054110	0x09265013
 *  PXA27x	A1	0x69054111	0x19265013
 *  PXA27x	B0	0x69054112	0x29265013
 *  PXA27x	B1	0x69054113	0x39265013
 *  PXA27x	C0	0x69054114	0x49265013
 *  PXA27x	C5	0x69054117	0x79265013
 *
 *  PXA30x	A0	0x69056880	0x0E648013
 *  PXA30x	A1	0x69056881	0x1E648013
 *  PXA31x	A0	0x69056890	0x0E649013
 *  PXA31x	A1	0x69056891	0x1E649013
 *  PXA31x	A2	0x69056892	0x2E649013
 *  PXA32x	B1	0x69056825	0x5E642013
 *  PXA32x	B2	0x69056826	0x6E642013
 *
 *  PXA930	B0	0x69056835	0x5E643013
 *  PXA930	B1	0x69056837	0x7E643013
 *  PXA930	B2	0x69056838	0x8E643013
 */
>>>>>>> fda50a1c
#ifdef CONFIG_PXA25x
#define __cpu_is_pxa210(id)				\
	({						\
		unsigned int _id = (id) & 0xf3f0;	\
		_id == 0x2120;				\
	})

#define __cpu_is_pxa250(id)				\
	({						\
		unsigned int _id = (id) & 0xf3ff;	\
		_id <= 0x2105;				\
	})

#define __cpu_is_pxa255(id)				\
	({						\
		unsigned int _id = (id) & 0xffff;	\
		_id == 0x2d06;				\
	})

#define __cpu_is_pxa25x(id)				\
	({						\
		unsigned int _id = (id) & 0xf300;	\
		_id == 0x2100;				\
	})
#else
#define __cpu_is_pxa210(id)	(0)
#define __cpu_is_pxa250(id)	(0)
#define __cpu_is_pxa255(id)	(0)
#define __cpu_is_pxa25x(id)	(0)
#endif

#ifdef CONFIG_PXA27x
#define __cpu_is_pxa27x(id)				\
	({						\
		unsigned int _id = (id) >> 4 & 0xfff;	\
		_id == 0x411;				\
	})
#else
#define __cpu_is_pxa27x(id)	(0)
#endif

#ifdef CONFIG_CPU_PXA300
#define __cpu_is_pxa300(id)				\
	({						\
		unsigned int _id = (id) >> 4 & 0xfff;	\
		_id == 0x688;				\
	 })
#else
#define __cpu_is_pxa300(id)	(0)
#endif

#ifdef CONFIG_CPU_PXA310
#define __cpu_is_pxa310(id)				\
	({						\
		unsigned int _id = (id) >> 4 & 0xfff;	\
		_id == 0x689;				\
	 })
#else
#define __cpu_is_pxa310(id)	(0)
#endif

#ifdef CONFIG_CPU_PXA320
#define __cpu_is_pxa320(id)				\
	({						\
		unsigned int _id = (id) >> 4 & 0xfff;	\
		_id == 0x603 || _id == 0x682;		\
	 })
#else
#define __cpu_is_pxa320(id)	(0)
#endif

#ifdef CONFIG_CPU_PXA930
#define __cpu_is_pxa930(id)				\
	({						\
		unsigned int _id = (id) >> 4 & 0xfff;	\
		_id == 0x683;		\
	 })
#else
#define __cpu_is_pxa930(id)	(0)
#endif

#define cpu_is_pxa210()					\
	({						\
		__cpu_is_pxa210(read_cpuid_id());	\
	})

#define cpu_is_pxa250()					\
	({						\
		__cpu_is_pxa250(read_cpuid_id());	\
	})

#define cpu_is_pxa255()                                 \
	({                                              \
		__cpu_is_pxa255(read_cpuid_id());       \
	})

#define cpu_is_pxa25x()					\
	({						\
		__cpu_is_pxa25x(read_cpuid_id());	\
	})

extern int cpu_is_pxa26x(void);

#define cpu_is_pxa27x()					\
	({						\
		__cpu_is_pxa27x(read_cpuid_id());	\
	})

#define cpu_is_pxa300()					\
	({						\
		__cpu_is_pxa300(read_cpuid_id());	\
	 })

#define cpu_is_pxa310()					\
	({						\
		__cpu_is_pxa310(read_cpuid_id());	\
	 })

#define cpu_is_pxa320()					\
	({						\
		__cpu_is_pxa320(read_cpuid_id());	\
	 })

#define cpu_is_pxa930()					\
	({						\
		unsigned int id = read_cpuid(CPUID_ID);	\
		__cpu_is_pxa930(id);			\
	 })

/*
 * CPUID Core Generation Bit
 * <= 0x2 for pxa21x/pxa25x/pxa26x/pxa27x
 * == 0x3 for pxa300/pxa310/pxa320
 */
#define __cpu_is_pxa2xx(id)				\
	({						\
		unsigned int _id = (id) >> 13 & 0x7;	\
		_id <= 0x2;				\
	 })

#define __cpu_is_pxa3xx(id)				\
	({						\
		unsigned int _id = (id) >> 13 & 0x7;	\
		_id == 0x3;				\
	 })

#define cpu_is_pxa2xx()					\
	({						\
		__cpu_is_pxa2xx(read_cpuid_id());	\
	 })

#define cpu_is_pxa3xx()					\
	({						\
		__cpu_is_pxa3xx(read_cpuid_id());	\
	 })

/*
 * Handy routine to set GPIO alternate functions
 */
extern int pxa_gpio_mode( int gpio_mode );

/*
 * Return GPIO level, nonzero means high, zero is low
 */
extern int pxa_gpio_get_value(unsigned gpio);

/*
 * Set output GPIO level
 */
extern void pxa_gpio_set_value(unsigned gpio, int value);

/*
 * return current memory and LCD clock frequency in units of 10kHz
 */
extern unsigned int get_memclk_frequency_10khz(void);

#endif

#if defined(CONFIG_MACH_ARMCORE) && defined(CONFIG_PCI)
#define PCIBIOS_MIN_IO		0
#define PCIBIOS_MIN_MEM		0
#define pcibios_assign_all_busses()	1
#endif

#endif  /* _ASM_ARCH_HARDWARE_H */<|MERGE_RESOLUTION|>--- conflicted
+++ resolved
@@ -62,10 +62,8 @@
 
 #ifndef __ASSEMBLY__
 
-<<<<<<< HEAD
 #include <asm/cputype.h>
 
-=======
 /*
  *   CPU     Stepping     CPU_ID         JTAG_ID
  *
@@ -105,7 +103,6 @@
  *  PXA930	B1	0x69056837	0x7E643013
  *  PXA930	B2	0x69056838	0x8E643013
  */
->>>>>>> fda50a1c
 #ifdef CONFIG_PXA25x
 #define __cpu_is_pxa210(id)				\
 	({						\
